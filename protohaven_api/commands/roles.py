--- conflicted
+++ resolved
@@ -116,21 +116,9 @@
             ):
                 roles_revoked += 1
 
-<<<<<<< HEAD
-        # TODO summary to #discord-automation with exec log
-
-        print(
-            yaml.dump(
-                list(roles.gen_role_comms(user_log, roles_assigned, roles_revoked)),
-                default_flow_style=False,
-                default_style="",
-            )
-        )
-=======
         result = list(roles.gen_role_comms(user_log, roles_assigned, roles_revoked))
         print_yaml(result)
         log.info(f"Done - generated {len(result)} comms")
->>>>>>> ba1ee0d9
 
     @command(
         arg(

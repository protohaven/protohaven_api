"""Commands related to financial information and alerting"""
import datetime
import logging
import pickle
import re
import sys
from collections import defaultdict

from dateutil import parser as dateparser

<<<<<<< HEAD
from protohaven_api.commands.decorator import arg, command
=======
from protohaven_api.commands.decorator import arg, command, print_yaml
>>>>>>> ba1ee0d9
from protohaven_api.config import (  # pylint: disable=import-error
    exec_details_footer,
    tz,
    tznow,
)
from protohaven_api.integrations import neon, sales  # pylint: disable=import-error
from protohaven_api.rbac import Role

log = logging.getLogger("cli.finances")


class Commands:
    """Commands for managing classes in Airtable and Neon"""

    @command()
    def transaction_alerts(self, _):  # pylint: disable=too-many-locals
        """Send alerts about recent/unresolved transaction issues"""
        log.info("Fetching customer mapping")
        cust_map = sales.get_customer_name_map()
        log.info(f"Fetched {len(cust_map)} customers")
        log.info("Fetching subscription plans")
        sub_plan_map = sales.get_subscription_plan_map()
        log.info(f"Fetched {len(sub_plan_map)} subscription plans")
        assert len(sub_plan_map) > 0  # We should at least have some plans
        now = tznow()
        log.info("Fetching subscriptions")

        unpaid = []
        untaxed = []
        n = 0
        for sub in sales.get_subscriptions()["subscriptions"]:
            if sub["status"] != "ACTIVE":
                continue
            n += 1

            sub_id = sub["id"]
            url = f"https://squareup.com/dashboard/subscriptions-list/{sub_id}"
            log.debug(f"Subscription {sub_id}: {sub}")
            plan, price = sub_plan_map.get(
                sub["plan_variation_id"], (sub["plan_variation_id"], 0)
            )
            if price == 0:
                log.warning(
                    f"Subscription plan not resolved: {sub['plan_variation_id']}"
                )
                continue
            tax_pct = sales.subscription_tax_pct(sub, price)

            log.debug(f"{plan} ${price/100} tax={tax_pct}%")
            cust = cust_map.get(sub["customer_id"], sub["customer_id"])

            if tax_pct < 6.9 or tax_pct > 7.1:
                untaxed.append(f"- {cust} - {plan} - {tax_pct}% tax, {url}")
                log.info(untaxed[-1])

            charged_through = dateparser.parse(sub["charged_through_date"]).astimezone(
                tz
            )
            if charged_through + datetime.timedelta(days=1) < now:
                unpaid.append(
                    f"- {cust} - {plan} - charged through {charged_through}, {url}"
                )
                log.info(unpaid[-1])

        log.info(
            f"Processed {n} active subscriptions - {len(unpaid)} unpaid, {len(untaxed)} untaxed"
        )

        body = ""
        if len(unpaid) > 0:
            body = (
                f"{len(unpaid)} subscriptions active but not caught up on payments "
                + "(showing max of 5):\n"
            )
            body += "\n".join(unpaid[:5])

        if len(untaxed) > 0:
            body += (
                f"\n{len(untaxed)} subscriptions active but do not have 7% sales tax "
                + "(showing max of 5):\n"
            )
            body += "\n".join(untaxed[:5])
            body += "\n\nPlease remedy by following the instructions at "
            body += "https://protohaven.org/wiki/shoptechs/storage_sales_tax"
            body += exec_details_footer()

        result = []
        if body != "":
            result = [
                {
                    "id": None,
                    "subject": "@Staff: Action Needed for Square Validation",
                    "body": body + exec_details_footer(),
                    "target": "#finance-automation",
                }
            ]

        print_yaml(result)
        log.info("Done")

    def _validate_role_membership(self, details, role):
        log.debug(f"Validate role membership: {role['name']}")
        results = []
        roles = details.get("roles", [])
        if role["name"] not in roles:
            results.append(f"Needs role {role['name']}, has {roles}")
            log.info(f"Missing role {role['name']}: {details}")
        return results

    def _validate_addl_family_membership(self, details):
        log.debug("Validate additional family membership")
        results = []
        if details["household_paying_member_count"] <= 0:
            results.append(
                f"Missing required non-additional paid member in household #{details['hid']}"
            )
            log.info(f"Missing paid family member: {details}")
        return results

    def _validate_employer_membership(self, details):
        log.debug("Validate employer membership")
        results = []
        if details["company_member_count"] < 2:
            results.append(f"Missing required 2+ members in company #{details['cid']}")
            log.info(f"Missing company members: {details}")
        return results

    def _validate_amp_membership(self, details):
        log.debug("Validate AMP membership")
        results = []
        if not details.get("amp"):
            results.append("Income based rate field not set for AMP membership")
        # We may wish to enable this later, once we have the time to request it of all AMP members
        # if not details.get('income_proof'):
        #    results.append(f"Proof of income not provided for AMP membership")
        if details.get("amp"):
            term_type = re.search(r"(ELI|VLI|LI)", details["term"])
            ibr = details["amp"]
            if term_type is not None:
                ibr_match = {
                    "LI": "Low Income",
                    "VLI": "Very Low Income",
                    "ELI": "Extremely Low Income",
                }.get(term_type[1])
                if ibr_match not in ibr:
                    results.append(
                        f"Mismatch between Income based rate ({ibr}) "
                        f"and membership type {term_type[1]}"
                    )
                    log.info(f"AMP mismatch: {details}")
        return results

    def _suggest_membership(  # pylint: disable=too-many-return-statements
        self, details, num_household, num_addl_household, num_company
    ):
        """Look at role bits, AMP information, and company association to see whether
         the 'best' membership fit is applied.

        Zero-cost memberships matching the highest role are prioritized, followed by
        Company, family, amp, and finally general memberships.
        """
        if details.get("roles"):
            if Role.STAFF["name"] in details["roles"]:
                return ["Staff"]
            if Role.BOARD_MEMBER["name"] in details["roles"]:
                return ["Board Member"]
            if Role.SHOP_TECH_LEAD["name"] in details["roles"]:
                return ["Shop Tech Lead"]
            if Role.SHOP_TECH["name"] in details["roles"]:
                return ["Shop Tech"]
            if (
                Role.INSTRUCTOR["name"] in details["roles"]
                or Role.ONBOARDING["name"] in details["roles"]
            ):
                return ["Instructor"]
        if num_company > 0:
            return ["Non-Profit Membership", "Company Membership"]
        if num_household > 1 and (num_household - num_addl_household) > 0:
            return ["Additional Family Membership"]
        if details.get("amp"):
            return details["amp"]
        return ["General"]

    @command(
        arg(
            "--write_cache",
            help="write intermediate data to a cache file",
            type=str,
        ),
        arg("--read_cache", help="run off pickle cache file", type=str),
        arg(
            "--member_ids",
            help="Space-separated list of Neon IDs to validate",
            type=str,
        ),
    )
    def validate_memberships(self, args):
        """Loops through all accounts and verifies that memberships are correctly set"""
        if args.member_ids is not None:
            args.member_ids = [m.strip() for m in args.member_ids.split(",")]
            log.warning(f"Filtering to member IDs: {args.member_ids}")
        problems = self.validate_memberships_internal(
            args.write_cache, args.read_cache, args.member_ids
        )
        body = ""
        if len(problems) > 0:
            body += f"{len(problems)} membership validation problem(s) found:\n- "
            body += "\n- ".join(problems)
            body += "\n Please remedy by following the instructions at "
            body += "https://protohaven.org/wiki/software/membership_validation"
            body += exec_details_footer()

            result = [
                {
                    "id": None,
                    "subject": "@Staff: Action Required for Membership Validation",
                    "body": body,
                    "target": "#membership-automation",
                }
            ]
            print_yaml(result)
        log.info(f"Done ({len(problems)} validation problems found)")

    def validate_memberships_internal(
        self, write_cache=None, read_cache=None, member_ids=None
    ):  # pylint: disable=too-many-locals,too-many-branches,too-many-statements
        """Implementation of validate_memberships, callable internally"""
        results = []

        household_paying_member_count = defaultdict(int)
        household_num_addl_members = defaultdict(int)
        company_member_count = defaultdict(int)
        member_data = {}

        if read_cache:
            with open(read_cache, "rb") as f:
                (
                    member_data,
                    household_paying_member_count,
                    household_num_addl_members,
                    company_member_count,
                ) = pickle.load(f)
        else:
            # We search for NOT a bogus email to get all members, then collect
            # data before analysis in order to count paying household & company members
            log.info("Collecting member details")
            n = 0
            for mem in neon.search_member(
                "noreply@protohaven.org", operator="NOT_EQUAL"
            ):
                if n % 10 == 0:
                    sys.stderr.write(".")
                    sys.stderr.flush()
                if mem["Account Current Membership Status"].lower() != "active":
                    continue
                aid = mem["Account ID"]
                if member_ids is not None and aid not in member_ids:
                    continue
                hid = mem["Household ID"]
                level = mem["Membership Level"]
                acct = neon.fetch_account(mem["Account ID"])
                if (acct.get("companyAccount") or {}).get("accountId"):
                    continue  # Don't collect companies

                active_memberships = []
                now = tznow().replace(hour=0, minute=0, second=0, microsecond=0)
                has_fee = False
                for ms in neon.fetch_memberships(mem["Account ID"]):
                    start = (
                        dateparser.parse(ms.get("termStartDate")).astimezone(tz)
                        if ms.get("termEndDate")
                        else None
                    )
                    end = (
                        dateparser.parse(ms.get("termEndDate")).astimezone(tz)
                        if ms.get("termEndDate")
                        else None
                    )
                    if not end or end >= now:
                        has_fee = has_fee or ms["fee"] != 0
                        active_memberships.append(
                            {
                                "fee": ms["fee"],
                                "renew": ms["autoRenewal"],
                                "level": ms["membershipLevel"]["name"],
                                "term": ms["membershipTerm"]["name"],
                                "status": ms["status"],
                                "start_date": start,
                                "end_date": end,
                            }
                        )

                details = {
                    "aid": aid,
                    "hid": hid,
                    "name": f"{mem['First Name']} {mem['Last Name']}",
                    "cid": mem["Company ID"],
                    "level": level,
                    "term": mem["Membership Term"],
                    "active_memberships": active_memberships,
                }
                for acf in acct is not None and (
                    acct.get("individualAccount") or {}
                ).get("accountCustomFields", []):
                    if acf["name"] == "Zero-Cost Membership OK Until Date":
                        details["zero_cost_ok_until"] = dateparser.parse(
                            acf["value"]
                        ).astimezone(tz)
                    if acf["name"] == "Income Based Rate":
                        details["amp"] = acf["optionValues"][0]["name"]
                    elif acf["name"] == "Proof of Income":
                        details["income_proof"] = acf
                    elif acf.get("company"):
                        details["company"] = acf
                    elif acf["name"] == "API server role":
                        details["roles"] = [ov["name"] for ov in acf["optionValues"]]
                member_data[aid] = details
                if "Additional" in level:
                    household_num_addl_members[hid] += 1
                elif has_fee:
                    household_paying_member_count[hid] += 1
                company_member_count[mem["Company ID"]] += 1
                n += 1
            sys.stderr.write("\n")
            if write_cache:
                with open(write_cache, "wb") as f:
                    pickle.dump(
                        (
                            member_data,
                            dict(household_paying_member_count),
                            dict(household_num_addl_members),
                            dict(company_member_count),
                        ),
                        f,
                    )

        log.info(
            f"Loaded details of {len(member_data)} active members, "
            f"{len(household_paying_member_count)} households, "
            f"{len(company_member_count)} companies"
        )

        log.info("Validating member details")

        for aid, details in member_data.items():
            if member_ids is not None and aid not in member_ids:
                continue

            # suggested = self._suggest_membership(details,
            #                                     household_member_count.get(details['hid'], 0),
            #                                     household_num_addl_members.get(details['hid'], 0),
            #                                     company_member_count.get(details['cid'], 0))
            # if level not in suggested:
            #     result.append(f"has level {level}, suggest {suggested}")
            details[
                "household_paying_member_count"
            ] = household_paying_member_count.get(details["hid"], 0)
            details["household_num_addl_members"] = household_num_addl_members.get(
                details["hid"], 0
            )
            details["company_member_count"] = company_member_count.get(
                details["cid"], 0
            )
            result = self.validate_membership_singleton(details)
            results += [
                f"{details['name']}: {r} - "
                f"https://protohaven.app.neoncrm.com/admin/accounts/{details['aid']}"
                for r in result
            ]
        return results

    def validate_membership_singleton(
        self, details, now=None
    ):  # pylint: disable=too-many-branches
        """Validate membership of a single member"""
        level = details["level"].strip()
        result = []
        if now is None:
            now = tznow()
        # Filter out future and unsuccessful membership registrations

        num = 0
        for am in details["active_memberships"]:
            if (
                am.get("start_date", now) > now
                or am.get("status", "SUCCEEDED") != "SUCCEEDED"
            ):
                continue
            num += 1

            if am["fee"] <= 0 and am["level"] not in (
                "Shop Tech",
                "Board Member",
                "Staff",
            ):
                if (
                    details.get("zero_cost_ok_until") is None
                    or details["zero_cost_ok_until"] < tznow()
                ):
                    result.append(f"Abnormal zero-cost membership {am['level']}")
                    log.info(f"Abnormal zero-cost: {details} - active membership {am}")
            if am.get("end_date") is None:
                result.append(
                    f"Membership {am.get('level')} with no end date (infinite duration)"
                )
                log.info(f"Infinite duration: {details} - active membership {am}")

        if num > 1:
            result.append(
                f"Multiple active memberships: {len(details['active_memberships'])} total"
            )
            log.info(f"Multiple active memberships: {details}")

        if level in (
            "General Membership",
            "Weekend Membership",
            "Weeknight Membership",
            "Founding Member",
            "Primary Family Membership",
            "Youth Program",
        ):
            return result  # Ignore remaining validations

        if "AMP" in level:
            result += self._validate_amp_membership(details)
        elif level == "Shop Tech":
            result += self._validate_role_membership(details, Role.SHOP_TECH)
        elif level == "Instructor":
            result += self._validate_role_membership(details, Role.INSTRUCTOR)
        elif level in "Board Member":
            result += self._validate_role_membership(details, Role.BOARD_MEMBER)
        elif level == "Staff":
            result += self._validate_role_membership(details, Role.STAFF)
        elif level == "Additional Family Membership":
            result += self._validate_addl_family_membership(details)
        elif level in (
            "Corporate Membership",
            "Company Membership",
            "Non-Profit Membership",
        ):
            result += self._validate_employer_membership(details)
        else:
            result += [f"Unhandled membership: '{level}'"]
        return result

    @command()
    def neon_failed_membership_txns(self, args):
        """Fetches and prepares comms to mention failed transactions in Neon"""
        raise NotImplementedError()<|MERGE_RESOLUTION|>--- conflicted
+++ resolved
@@ -8,11 +8,7 @@
 
 from dateutil import parser as dateparser
 
-<<<<<<< HEAD
-from protohaven_api.commands.decorator import arg, command
-=======
 from protohaven_api.commands.decorator import arg, command, print_yaml
->>>>>>> ba1ee0d9
 from protohaven_api.config import (  # pylint: disable=import-error
     exec_details_footer,
     tz,

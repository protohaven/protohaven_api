"""Commands related to financial information and alerting"""

import argparse
import datetime
import logging
import re
from collections import defaultdict
from typing import Any, Dict, Generator

from protohaven_api.automation.membership import membership as memauto
from protohaven_api.commands.decorator import arg, command, print_yaml
from protohaven_api.config import (  # pylint: disable=import-error
    get_config,
    safe_parse_datetime,
    tznow,
)
from protohaven_api.integrations import (  # pylint: disable=import-error
    airtable,
    neon,
    sales,
)
from protohaven_api.integrations.comms import Msg
from protohaven_api.integrations.models import Role

log = logging.getLogger("cli.finances")


class Commands:
    """Commands for managing classes in Airtable and Neon"""

    @command()
    def transaction_alerts(  # pylint: disable=too-many-locals
        self, _1: Any, _2: Any
    ) -> None:
        """Send alerts about recent/unresolved transaction issues"""
        log.info("Fetching customer mapping")
        cust_map = sales.get_customer_name_map()
        log.info(f"Fetched {len(cust_map)} customers")
        log.info("Fetching subscription plans")
        sub_plan_map = sales.get_subscription_plan_map()
        log.info(f"Fetched {len(sub_plan_map)} subscription plans")
        assert len(sub_plan_map) > 0  # We should at least have some plans

        log.info("Fetching unpaid invoices")
        unpaid_invoices = dict(sales.get_unpaid_invoices_by_id())
        log.info(f"Fetched {len(unpaid_invoices)} unpaid invoices")

        now = tznow()
        log.info("Fetching subscriptions")

        unpaid = []
        untaxed = []
        n = 0
<<<<<<< HEAD
        for sub in sales.get_subscriptions():
            if sub["status"] != "ACTIVE":
                continue
=======
        for sub in sales.get_subscriptions()["subscriptions"]:
            status = sub["status"]
>>>>>>> c3aa141d
            n += 1

            sub_id = sub["id"]
            square_base = get_config(
                "general/external_urls/square_dashboard",
                "https://squareup.com/dashboard",
            )
            url = f"{square_base}/subscriptions-list/{sub_id}"
            log.debug(f"Subscription {sub_id}: {sub}")
            plan, price = sub_plan_map.get(
                sub["plan_variation_id"], (sub["plan_variation_id"], 0)
            )
            if price == 0:
                log.warning(
                    f"Subscription plan not resolved: {sub['plan_variation_id']}"
                )
                continue
            tax_pct = sales.subscription_tax_pct(sub, price)

            log.debug(f"{plan} ${price/100} tax={tax_pct}%")
            cust = cust_map.get(sub["customer_id"], sub["customer_id"])

            min_tax = get_config("square/tax_rate/min_percent", 6.9)
            max_tax = get_config("square/tax_rate/max_percent", 7.1)
            if (tax_pct < min_tax or tax_pct > max_tax) and status == "ACTIVE":
                untaxed.append(f"- {cust} - {plan} - {tax_pct}% tax ([link]({url}))")
                log.info(untaxed[-1])

            unpaid_urls = [
                f"[{unpaid_invoices[i]}](https://app.squareup.com/dashboard/invoices/{i})"
                for i in sub["invoice_ids"]
                if i in unpaid_invoices
            ]

            charged_through = safe_parse_datetime(sub["charged_through_date"])
            if (
                charged_through + datetime.timedelta(days=1) < now
                and status == "ACTIVE"
            ) or len(unpaid_urls):
                unpaid.append(
                    f"- {cust} - {plan} - {status} - charged through "
                    f"{charged_through.strftime('%Y-%m-%d')}, unpaid "
                    f"{', '.join(unpaid_urls)} ([link]({url}))"
                )
                log.info(unpaid[-1])

        log.info(
            f"Processed {n} active subscriptions - {len(unpaid)} unpaid, {len(untaxed)} untaxed"
        )
        result = []
        if len(unpaid) > 0 or len(untaxed) > 0:
            result = [
                Msg.tmpl(
                    "square_validation_action_needed",
                    unpaid=unpaid,
                    untaxed=untaxed,
                    target="#finance-automation",
                )
            ]
        print_yaml(result)
        log.info("Done")

    def _validate_role_membership(
        self, acct: Any, role: Dict[str, str]
    ) -> Generator[str, None, None]:
        roles = acct.roles or []
        if role not in roles:
            has = ",".join([r["name"] for r in roles]) or "none"
            yield f"Needs role {role['name']}, has {has}"
            log.info(f"Missing role {role['name']}: {acct.neon_id}")

    def _validate_addl_family_membership(
        self, household_id: str, household_paying_member_count: int
    ) -> Generator[str, None, None]:
        if household_paying_member_count <= 0:
            base = get_config(
                "neon/admin_url", "https://protohaven.app.neoncrm.com/np/admin/"
            )
            yield (
                "Missing required non-additional paid member in household "
                + f"[#{household_id}]({base}account/householdDetails.do?householdId={household_id})"
            )
            log.info(
                f"Missing paid family member: #{household_id} has {household_paying_member_count}"
            )

    def _validate_employer_membership(
        self, company_id: str, company_member_count: int
    ) -> Generator[str, None, None]:
        if company_member_count < 2:
            base = get_config("neon/app_url", "https://protohaven.app.neoncrm.com/")
            yield (
                "Missing required 2+ members in company "
                + f"[#{company_id}]({base}admin/accounts/{company_id})"
            )
            log.info(
                f"Missing company members: #{company_id} has {company_member_count}"
            )

    def _validate_amp_membership(self, acct):
        if not acct.income_based_rate:
            yield "Income based rate field not set for AMP membership"
            return

        # We may wish to enable this later, once we have the time to request it of all AMP members
        # if not details.get('income_proof'):
        #    results.append(f"Proof of income not provided for AMP membership")
        ms = acct.latest_membership(active_only=True)
        term_type = re.search(r"(ELI|VLI|LI)", ms.term)
        if term_type is not None:
            ibr_match = {
                "LI": "Low Income",
                "VLI": "Very Low Income",
                "ELI": "Extremely Low Income",
            }.get(term_type[1])
            if ibr_match not in acct.income_based_rate:
                yield (
                    f"Mismatch between Income based rate ({acct.income_based_rate}) "
                    f"and membership type {term_type[1]}"
                )
                log.info(f"AMP mismatch: {acct.neon_id}")

    @command(
        arg(
            "--member_ids",
            help="Space-separated list of Neon IDs to validate",
            type=str,
        ),
    )
    def validate_memberships(self, args, pct):
        """Loops through all accounts and verifies that memberships are correctly set"""
        if args.member_ids is not None:
            args.member_ids = [m.strip() for m in args.member_ids.split(",")]
            log.warning(f"Filtering to member IDs: {args.member_ids}")
        problems = list(self._validate_memberships_internal(args.member_ids, pct))
        if len(problems) > 0:
            print_yaml(
                Msg.tmpl(
                    "membership_validation_problems",
                    problems=problems,
                    target="#membership-automation",
                )
            )
        else:
            print_yaml([])
        log.info(f"Done ({len(problems)} validation problems found)")

    def _validate_memberships_internal(
        self, member_ids=None, pct=None
    ):  # pylint: disable=too-many-locals,too-many-branches,too-many-statements
        """Implementation of validate_memberships, callable internally"""
        household_paying_member_count = defaultdict(int)
        company_member_count = defaultdict(int)
        member_data = {}
        if pct:
            pct.set_stages(2)
        else:
            pct = {}

        # We search for NOT a bogus email to get all accounts, then collect
        # data before analysis in order to count paying household & company members
        log.info("Collecting members")
        n = 0

        def filter_acct(acct):
            if acct.account_current_membership_status.lower() != "active":
                return False
            if member_ids is not None and str(acct.neon_id) not in member_ids:
                return False
            if acct.is_company():
                return False
            return True

        for i, acct in enumerate(
            neon.search_active_members(
                [
                    "Account Current Membership Status",
                    "Company ID",
                    "First Name",
                    "Last Name",
                    "Preferred Name",
                    neon.CustomField.PRONOUNS,
                    neon.CustomField.API_SERVER_ROLE,
                    neon.CustomField.ZERO_COST_OK_UNTIL,
                    neon.CustomField.INCOME_BASED_RATE,
                ],
                also_fetch=filter_acct,
                fetch_memberships=filter_acct,
            )
        ):
            # This should really pull total from paginated_search
            pct[0] = max(0.5, i / 6000)
            log.info(f"#{acct.neon_id}")
            if not filter_acct(acct):
                continue
            member_data[acct.neon_id] = acct
            for ms in acct.memberships(active_only=True):
                if "Additional" not in ms.level and ms.fee > 0:
                    household_paying_member_count[acct.household_id] += 1

            company_member_count[acct.company_id] += 1
            n += 1

        log.info(
            f"Loaded {len(member_data)} active members, "
            f"{len(household_paying_member_count)} households, "
            f"{len(company_member_count)} companies"
        )

        log.info("Validating members")

        for i, md in enumerate(member_data.items()):
            aid, acct = md
            pct[1] = i / len(member_data)
            if member_ids is not None and aid not in member_ids:
                continue
            for r in self._validate_membership_singleton(
                acct,
                household_paying_member_count.get(acct.household_id, 0),
                company_member_count.get(acct.company_id, 0),
            ):
                yield {
                    "name": acct.name,
                    "result": r,
                    "account_id": acct.neon_id,
                }

    def _validate_membership_singleton(
        self, acct, household_paying_member_count, company_member_count, now=None
    ):  # pylint: disable=too-many-branches
        """Validate membership of a single member"""
        if now is None:
            now = tznow()
        # Filter out future and unsuccessful membership registrations

        num = 0
        am = None
        for am in acct.memberships(active_only=True):
            if (am.start_date and am.start_date > now) or (
                am.status or "SUCCEEDED"
            ) != "SUCCEEDED":
                continue
            num += 1

            if am.fee <= 0 and am.level not in (
                "Shop Tech",
                "Board Member",
                "Staff",
                "Software Developer",
            ):
                if acct.zero_cost_ok_until is None or acct.zero_cost_ok_until < tznow():
                    yield (
                        f"Abnormal zero-cost membership {am.level} "
                        "('Zero Cost OK Until' date missing, expired, invalid, or not YYYY-MM-DD)"
                    )
                    log.info(
                        f"Abnormal zero-cost: {acct.neon_id} - active membership {am.neon_id}"
                    )
            if am.end_date is None or am.end_date == datetime.datetime.max:
                yield f"Membership {am.level} with no end date (infinite duration)"
                log.info(
                    f"Infinite duration: {acct.neon_id} - active membership {am.neon_id}"
                )

        if num > 1:
            yield f"Multiple active memberships: want 1, got {num}"
            log.info(f"Multiple active memberships: {acct.neon_id}")

        if am.level in (
            "General Membership",
            "Weekend Membership",
            "Weeknight Membership",
            "Founding Member",
            "Primary Family Membership",
            "Youth Program",
        ):
            return  # Ignore remaining validations

        if "AMP" in am.level:
            yield from self._validate_amp_membership(acct)
        elif am.level == "Shop Tech":
            yield from self._validate_role_membership(acct, Role.SHOP_TECH)
        elif am.level == "Instructor":
            yield from self._validate_role_membership(acct, Role.INSTRUCTOR)
        elif am.level == "Board Member":
            yield from self._validate_role_membership(acct, Role.BOARD_MEMBER)
        elif am.level == "Software Developer":
            yield from self._validate_role_membership(acct, Role.SOFTWARE_DEV)
        elif am.level == "Staff":
            yield from self._validate_role_membership(acct, Role.STAFF)
        elif am.level == "Additional Family Membership":
            yield from self._validate_addl_family_membership(
                acct.household_id, household_paying_member_count
            )
        elif am.level in (
            "Corporate Membership",
            "Company Membership",
            "Non-Profit Membership",
        ):
            yield from self._validate_employer_membership(
                acct.company_id, company_member_count
            )
        else:
            yield f"Unhandled membership: '{am.level}'"
        return

    def _refresh_role_memberships(
        self, args, summary, role, level, term
    ):  # pylint: disable=too-many-arguments
        now = tznow()
        for acct in neon.search_members_with_role(
            role, also_fetch=True, fetch_memberships=True
        ):
            if len(summary) >= args.limit:
                log.info("Processing limit reached; exiting")
                break
            if args.exclude and str(acct.neon_id) in args.exclude:
                log.info(f"Skipping {acct.neon_id}: in exclusion list")
                continue
            if args.filter and str(acct.neon_id) not in args.filter:
                log.info(f"Skipping {acct.neon_id}: not in filter")
                continue
            if (
                role == Role.SOFTWARE_DEV
                and args.filter_dev
                and str(acct.neon_id) not in args.filter_dev
            ):
                log.info(f"Skipping {acct.neon_id}: not in software dev filter")
                continue

            s = {
                "fname": acct.fname,
                "lname": acct.lname,
                "account_id": acct.neon_id,
                "membership_id": "Not created",
                "new_end": "N/A",
                "membership_type": role["name"],
            }
            log.info(f"Processing {role['name']} #{acct.neon_id}")
            end, autorenew = acct.last_membership_expiration_date()
            if autorenew:
                log.info("Latest membership is autorenewing; skipping")
                continue

            if end is None:
                s["end_date"] = "N/A"
                end = tznow()

            if now + datetime.timedelta(days=args.expiry_threshold) < end:
                continue  # Skip if active membership not expiring soon

            # Precondition: shop tech has no future or active membership
            # expiring later than args.expiry_threshold, and args.apply is set
            s["end_date"] = end.strftime("%Y-%m-%d")
            summary.append(s)
            if not args.apply:
                log.info(f"DRY RUN: create membership for tech #{acct.neon_id}")
                continue

            new_end = end + datetime.timedelta(days=1 + args.duration_days)
            ret = neon.create_zero_cost_membership(
                acct.neon_id,
                end + datetime.timedelta(days=1),
                new_end,
                level=level,
                term=term,
            )
            log.info(f"New membership response: {ret}")
            if ret:
                summary[-1]["membership_id"] = ret["id"]
                summary[-1]["new_end"] = new_end.strftime("%Y-%m-%d")

    @command(
        arg(
            "--filter",
            help="CSV of Neon IDs to restrict processing",
            type=str,
            default="",
        ),
        arg(
            "--exclude",
            help="CSV of Neon IDs to prevent processing",
            default="",
        ),
        arg(
            "--filter_dev",
            help="CSV of Neon IDs to restrict processing for software devs",
            default="",
        ),
        arg(
            "--apply",
            help="When true, actually create new memberships",
            action=argparse.BooleanOptionalAction,
            default=False,
        ),
        arg(
            "--limit",
            help="Refresh a max of this many memberships for this invocation",
            type=int,
            default=3,
        ),
        arg(
            "--duration_days",
            help="How long the new membership should run",
            type=int,
            default=30,
        ),
        arg(
            "--expiry_threshold",
            help="How many days before membership expiration we consider 'renewable'",
            type=int,
            default=4,
        ),
    )
    def refresh_volunteer_memberships(self, args, _):
        """If a volunteer's membership is due to expire soon, create a
        future membership that starts when the previous one ends."""
        if args.filter:
            args.filter = {a.strip() for a in args.filter.split(",")}
            log.info(f"filtering to {args.filter}")
        if args.filter_dev:
            args.filter_dev = {a.strip() for a in args.filter_dev.split(",")}
            log.info(f"filtering software devs to {args.filter_dev}")
        if args.exclude:
            args.exclude = {a.strip() for a in args.exclude.split(",")}
            log.info(f"excluding {args.exclude}")
        summary = []
        log.info("Refreshing shop tech lead memberships...")
        self._refresh_role_memberships(
            args,
            summary,
            Role.SHOP_TECH_LEAD,
            level={"id": 19, "name": "Shop Tech"},
            term={"id": 61, "name": "Shop Tech"},
        )
        log.info("Refreshing shop tech memberships...")
        self._refresh_role_memberships(
            args,
            summary,
            Role.SHOP_TECH,
            level={"id": 19, "name": "Shop Tech"},
            term={"id": 61, "name": "Shop Tech"},
        )
        log.info("Refreshing software dev memberships...")
        self._refresh_role_memberships(
            args,
            summary,
            Role.SOFTWARE_DEV,
            level={"id": 33, "name": "Software Developer"},
            term={"id": 115, "name": "Software Developer"},
        )

        if len(summary) > 0:
            print_yaml(
                Msg.tmpl(
                    "volunteer_refresh_summary",
                    n=len(summary),
                    summary=summary,
                    target="#membership-automation",
                )
            )
        else:
            print_yaml([])

    @command(
        arg(
            "--apply",
            help="When true, actually defer membership start date",
            action=argparse.BooleanOptionalAction,
            default=False,
        ),
        arg(
            "--coupon_amount",
            help="Create a copon with this price and generate comms about it",
            type=int,
            default=memauto.DEFAULT_COUPON_AMOUNT,
        ),
        arg(
            "--max_days_ago",
            help="Only apply to Neon accounts created within this many days from present",
            type=int,
            default=30,
        ),
        arg(
            "--limit",
            help="Initialize a max of this many memberships for this invocation",
            type=int,
            default=3,
        ),
        arg(
            "--filter",
            help="CSV of Neon IDs to restrict processing",
            type=str,
            default="",
        ),
    )
    def init_new_memberships(self, args, _):
        """Perform initialization steps for new members: deferring membership until first
        sign-in and creation of a coupon for their first class.

        See proposal doc:
        https://docs.google.com/document/d/1O8qsvyWyVF7qY0cBQTNUcT60DdfMaLGg8FUDQdciivM/edit
        """
        if args.filter:
            args.filter = {a.strip() for a in args.filter.split(",")}
            log.info(f"Filtering to {args.filter}")

        log.info(
            "Looping through new members to defer their start date and provide coupons"
        )
        result = []
        summary = []
        num = 0
        for m in neon.search_new_members_needing_setup(
            args.max_days_ago, also_fetch=True, fetch_memberships=True
        ):
            if args.filter and m.neon_id not in args.filter:
                log.debug(f"Skipping {m.neon_id}: not in filter")
                continue

            mem = m.latest_membership(successful_only=True)
            if not mem:
                log.error(f"No latest membership for member {m.neon_id}; skipping")
                continue

            kwargs = {
                "account_id": m.neon_id,
                "membership_name": mem.level,  # Level includes "AMP" which is selected for
                "membership_id": mem.neon_id,
                "email": m.email,
                "fname": m.fname,
                "coupon_amount": args.coupon_amount,
                "apply": args.apply,
                "target": m.email,
                "_id": f"init member {m.neon_id}",
            }
            summary.append(kwargs)
            result += memauto.init_membership(**kwargs)
            num += 1
            if num >= args.limit:
                log.info("Max number of initializations reached; stopping")
                break

        result = [r for r in result if r is not None]
        if len(result) > 0:
            result.append(
                Msg.tmpl(
                    "membership_init_summary",
                    summary=summary,
                    target="#membership-automation",
                )
            )
        print_yaml(result)

    @command(
        arg(
            "--apply",
            help="When true, actually create coupons",
            action=argparse.BooleanOptionalAction,
            default=False,
        ),
        arg(
            "--coupon_amount",
            help="Create coupons with this price",
            type=int,
            default=memauto.DEFAULT_COUPON_AMOUNT,
        ),
        arg(
            "--remaining_days_valid",
            help="Coupons expiring fewer than this many days from now are considered unusable",
            type=int,
            default=30,
        ),
        arg(
            "--expiration_days",
            help="Number of days until created coupons expire",
            type=int,
            default=90,
        ),
        arg(
            "--limit",
            help="Max number of coupons to create in this invocation",
            type=int,
            default=5,
        ),
        arg(
            "--target_qty",
            help="Number of coupons to have stockpiled",
            type=int,
            default=50,
        ),
    )
    def restock_discounts(self, args, _):
        """Create a batch of coupons for staging in the Discounts table of
        Airtable. We fetch coupons from this table rather than directly
        from Neon as the Neon process for creating a coupon is much more
        brittle and likely to fail in the moment."""
        now = tznow()
        use_by = now + datetime.timedelta(args.remaining_days_valid)
        cur_qty = airtable.get_num_valid_unassigned_coupons(use_by)
        log.info(f"{cur_qty}/{args.target_qty} available coupons in Airtable")
        if args.target_qty - cur_qty < args.limit:
            log.info("Missing coupons less than --limit, cancelling")
            print_yaml([])
            return

        to_add = [
            memauto.generate_coupon_id()
            for _ in range(min(args.limit, args.target_qty - cur_qty))
        ]
        log.info(f"Creating the following coupons: {to_add}")

        expiry = now + datetime.timedelta(days=args.expiration_days)

        log.info(f"Creating codes {to_add}...")
        if args.apply:
            to_add = list(
                neon.create_coupon_codes(list(to_add), args.coupon_amount, now, expiry)
            )
            log.info(f"Created: {to_add}")
        for cid in to_add:
            status_code, content = airtable.create_coupon(
                cid,
                args.coupon_amount,
                expiry - datetime.timedelta(args.remaining_days_valid),
                expiry,
            )
            if status_code != 200:
                log.warning(f"Failed to push coupon to airtable: {content}")
            else:
                log.info("...and pushed to airtable")

        print_yaml(
            [
                Msg.tmpl(
                    "discount_creation_summary",
                    num=len(to_add),
                    cur_qty=cur_qty,
                    target_qty=args.target_qty,
                    use_by=use_by.strftime("%Y-%m-%d"),
                    target="#finance-automation",
                )
            ]
        )<|MERGE_RESOLUTION|>--- conflicted
+++ resolved
@@ -51,14 +51,8 @@
         unpaid = []
         untaxed = []
         n = 0
-<<<<<<< HEAD
         for sub in sales.get_subscriptions():
-            if sub["status"] != "ACTIVE":
-                continue
-=======
-        for sub in sales.get_subscriptions()["subscriptions"]:
             status = sub["status"]
->>>>>>> c3aa141d
             n += 1
 
             sub_id = sub["id"]

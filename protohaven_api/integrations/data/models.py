--- conflicted
+++ resolved
@@ -1,13 +1,6 @@
 """OOP-style representation of entities stored in Airtable and elsewhere"""
 from dataclasses import dataclass
 
-<<<<<<< HEAD
-
-class ForecastOverride:
-    pass
-
-=======
->>>>>>> ba1ee0d9
 
 @dataclass
 class SignInEvent:

--- conflicted
+++ resolved
@@ -7,26 +7,14 @@
 from dateutil import parser as dateparser
 from dateutil.rrule import rrulestr
 
-<<<<<<< HEAD
-from protohaven_api.config import get_config, tz, tznow
-=======
 from protohaven_api.config import tz, tznow
->>>>>>> ba1ee0d9
 from protohaven_api.integrations.airtable_base import (
     delete_record,
     get_all_records,
     get_all_records_after,
-<<<<<<< HEAD
-    get_record,
     insert_records,
     update_record,
 )
-from protohaven_api.integrations.data.connector import get as get_connector
-=======
-    insert_records,
-    update_record,
-)
->>>>>>> ba1ee0d9
 
 log = logging.getLogger("integrations.airtable")
 
@@ -264,10 +252,7 @@
 
 
 def insert_simple_survey_response(announcement_id, email, neon_id, response):
-<<<<<<< HEAD
-=======
     """Insert a survey response from the welcome page into Airtable"""
->>>>>>> ba1ee0d9
     return insert_records(
         [
             {

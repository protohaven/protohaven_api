--- conflicted
+++ resolved
@@ -49,15 +49,11 @@
             codes.update(delta)
         elif request.method == "DELETE":
             codes -= set(delta)
-<<<<<<< HEAD
-        neon.set_clearances(neon_id, codes)
-=======
         try:
             content = neon.set_clearances(neon_id, codes)
             log.info("Neon response: " + str(content))
         except RuntimeError as e:
             return Response(str(e), status=500)
->>>>>>> 2c646e00
         results[e] = "OK"
     return results
 

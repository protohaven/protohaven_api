--- conflicted
+++ resolved
@@ -116,12 +116,9 @@
       sign_in_survey_responses: "m0ug87cgzm31t0b"
       sign_ins: "m5pqytb0n1ydtml"
       automation_intents: "m6h05qg8s18szjl"
-<<<<<<< HEAD
       volunteers_staff: "mkygxd0r8l1yhah"
-=======
     tasks:
       shop_and_maintenance_tasks: "mb9vrl8klha39w3"
->>>>>>> ecae9de3
 airtable:
   requests:
     url: "https://api.airtable.com/v0/"
